--- conflicted
+++ resolved
@@ -2,18 +2,18 @@
 
 use std::{collections::HashMap, sync::Mutex, time::Instant};
 
-<<<<<<< HEAD
+
 
 use std::{collections::HashMap, time::Instant};
 
-=======
+
 use std::{collections::HashMap, sync::Mutex, time::Instant};
 
 
 use std::{collections::HashMap, time::Instant};
 
 
->>>>>>> f9518e5d
+
 use tracing::{info, warn};
 use tree_sitter::{Node, Parser, Query, QueryCursor};
 use tree_sitter_rust::language as rust_language;
@@ -126,11 +126,11 @@
             .set_language(rust_language())
             .expect("Error loading Rust grammar");
         let lang = rust_language();
-<<<<<<< HEAD
+
         let query_fn = Query::new(lang, "(function_item) @fn").expect("Invalid function query");
         let query_struct =
             Query::new(lang, "(struct_item) @s\n(enum_item) @e").expect("Invalid struct query");
-=======
+
 
         let query_fn = Query::new(lang, "(function_item) @fn").expect("Failed to compile fn query");
         let query_struct = Query::new(lang, "(struct_item) @s\n(enum_item) @e")
@@ -140,22 +140,22 @@
         let query_struct =
             Query::new(lang, "(struct_item) @s\n(enum_item) @e").expect("Invalid struct query");
 
->>>>>>> f9518e5d
+
         let query_complex = Query::new(
             lang,
             "(if_expression) @c\n(match_expression) @c\n(for_expression) @c\n(while_expression) @c\n(loop_expression) @c",
         )
-<<<<<<< HEAD
+
         .expect("Invalid complexity query");
 
-=======
+
 
         .expect("Failed to compile complexity query");
 
         .expect("Invalid complexity query");
 
 
->>>>>>> f9518e5d
+
         Self {
             patterns,
             parser: Mutex::new(parser),
@@ -213,7 +213,7 @@
         );
 
         match ts_metrics {
-<<<<<<< HEAD
+
             Some(ts) => {
                 if Self::metrics_diverge(&ts, &regex_metrics) {
                     warn!(
@@ -227,7 +227,7 @@
             }
             None => {
                 warn!("tree-sitter parsing failed; falling back to regex metrics");
-=======
+
 
             Some(ts_metrics) => {
                 if ts_metrics != regex_metrics {
@@ -240,18 +240,18 @@
             }
             None => {
                 warn!("tree-sitter parsing failed, falling back to regex metrics");
->>>>>>> f9518e5d
+
                 regex_metrics
             }
         }
     }
 
-<<<<<<< HEAD
+
     fn metrics_diverge(ts: &CodeMetrics, regex: &CodeMetrics) -> bool {
         (regex.code_lines > 0 && ts.code_lines == 0)
             || (regex.functions > 0 && ts.functions == 0)
             || (regex.cyclomatic_complexity > 1 && ts.cyclomatic_complexity <= 1)
-=======
+
             Some(ts) => {
                 if Self::metrics_diverge(&ts, &regex_metrics) {
                     warn!(
@@ -292,7 +292,7 @@
         }
         false
 
->>>>>>> f9518e5d
+
     }
 
     fn calculate_metrics_tree_sitter(&self, code: &str) -> Option<CodeMetrics> {
@@ -590,13 +590,13 @@
 
 
         if metrics.code_lines > 0
-<<<<<<< HEAD
-=======
+
+
             && metrics.comment_lines as f64 / (metrics.code_lines as f64) < 0.1
 
 
         if metrics.code_lines > 0
->>>>>>> f9518e5d
+
             && (metrics.comment_lines as f64 / metrics.code_lines as f64) < 0.1
 
 
@@ -606,10 +606,9 @@
             && (metrics.comment_lines as f64 / metrics.code_lines as f64) < 0.1
 
 
-<<<<<<< HEAD
-=======
-
->>>>>>> f9518e5d
+
+
+
         {
             suggestions.push("Add more comments to improve code documentation".to_string());
         }

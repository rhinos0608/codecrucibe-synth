--- conflicted
+++ resolved
@@ -26,11 +26,10 @@
   private toolUsageMap: Map<string, ToolUsage> = new Map();
   private lastWarningTimes: Map<string, number> = new Map();
   private sessionStartTime: Date;
-<<<<<<< HEAD
+
   private longRunningInterval: NodeJS.Timeout | null = null;
-=======
+
   private longRunningInterval?: NodeJS.Timeout;
->>>>>>> e24e8210
 
   constructor(config?: Partial<WarningConfig>) {
     this.config = {

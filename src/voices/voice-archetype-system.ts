--- conflicted
+++ resolved
@@ -256,34 +256,7 @@
     return await client.processRequest({ prompt: enhancedPrompt, temperature: voiceConfig.temperature });
   }
   
-<<<<<<< HEAD
-  async generateMultiVoiceSolutions(promptOrVoices: string | string[], voicesOrPrompt: string[] | string, context: any) {
-    // Handle both parameter orders for compatibility
-    let prompt: string;
-    let voices: string[];
-    
-    if (Array.isArray(promptOrVoices)) {
-      // New integration test order: (voices, prompt, context)
-      voices = promptOrVoices;
-      prompt = voicesOrPrompt as string;
-    } else {
-      // Original unit test order: (prompt, voices, context)
-      prompt = promptOrVoices;
-      voices = voicesOrPrompt as string[];
-    }
-    
-    // Use the model client: first try the passed context if it has generateVoiceResponse,
-    // otherwise use the instance modelClient
-    let modelClient = this.modelClient;
-    if (context && typeof context.generateVoiceResponse === 'function') {
-      modelClient = context;
-    }
-    
-    if (!modelClient) {
-=======
-  async generateMultiVoiceSolutions(voices: string[], prompt: string, context: any) {
-    if (!this.modelClient) {
->>>>>>> 81f3a229
+
       throw new Error('No model client available for voice generation');
     }
     

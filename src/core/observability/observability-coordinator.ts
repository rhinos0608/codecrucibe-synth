--- conflicted
+++ resolved
@@ -119,32 +119,32 @@
   }
 
   getSystemStats(): {
-<<<<<<< HEAD
+
     metrics: MetricsStats;
     health: HealthStats;
     alerts: AlertStats;
     systemInfo: {
-=======
+
     systemInfo: {
       metrics: MetricsStats;
       health: HealthStats;
       alerts: AlertStats;
->>>>>>> 77d4094b
+
       uptime: number;
     };
   } {
     return {
-<<<<<<< HEAD
+
       metrics: this.metrics.getStats(),
       health: this.health.getStats(),
       alerts: this.alerts.getStats(),
       systemInfo: {
-=======
+
       systemInfo: {
         metrics: this.metrics.getStats(),
         health: this.health.getStats(),
         alerts: this.alerts.getStats(),
->>>>>>> 77d4094b
+
         uptime: Date.now() - this.startTime,
       },
     };
